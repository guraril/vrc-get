--- conflicted
+++ resolved
@@ -14,52 +14,19 @@
 path = "src/main.rs"
 
 [build-dependencies]
-<<<<<<< HEAD
-flate2 = "1.0.30"
-tar = "0.4.41"
-tauri-build = { version = "2.0.0-rc.2", features = [ "config-toml" ] }
-
-[dependencies]
-serde_json = "1.0"
-serde = { version = "1.0", features = ["derive"] }
-tauri = { version = "2.0.0-rc.2", features = [ "config-toml" ] }
-vrc-get-vpm = { path = "../vrc-get-vpm", features = ["experimental-project-management", "experimental-unity-management", "tokio"] }
-reqwest = "0.12.5"
-specta = { version = "2.0.0-rc.20", features = [ "chrono", "url", "indexmap" ] }
-tauri-specta = { version = "2.0.0-rc.15", features = ["typescript"] }
-specta-typescript = "0.0.7"
-open = "5.3.0"
-arc-swap = "1.7.1"
-log = { version = "0.4.22", features = [ "std" ] }
-chrono = { version = "0.4.38", features = [ "serde" ] }
-ringbuffer = "0.15.0"
-tokio = { version = "1.39.1", features = ["process"] }
-fs_extra = "1.3.0"
-indexmap = "2.2.6"
-futures = "0.3.30"
-tar = "0.4.41"
-flate2 = "1.0.30"
-uuid = { version = "1.10.0", features = ["v4"] }
-trash = "5.0.0"
-async_zip = { version = "0.0.17", features = ["deflate", "tokio"] }
-async-stream = "0.3.5"
-tauri-plugin-single-instance = "2.0.0-rc.0"
-tauri-plugin-updater = "2.0.0-rc.0"
-tauri-plugin-dialog = "2.0.0-rc.0"
-sys-locale = "0.3.1"
-=======
 flate2 = "1"
 tar = "0.4"
-tauri-build = { version = "1", features = [ "config-toml" ] }
+tauri-build = { version = "2.0.0-rc.2", features = [ "config-toml" ] }
 
 [dependencies]
 serde_json = "1"
 serde = { version = "1", features = ["derive"] }
-tauri = { version = "1.7", features = [ "updater", "config-toml", "dialog", "linux-protocol-headers" ] }
+tauri = { version = "2.0.0-rc.2", features = [ "config-toml" ] }
 vrc-get-vpm = { path = "../vrc-get-vpm", features = ["experimental-project-management", "experimental-unity-management", "tokio"] }
 reqwest = "0.12"
-specta = { version = "1", features = [ "chrono", "url" ] }
-tauri-specta = { version = "1", features = ["typescript"] }
+specta = { version = "2.0.0-rc.20", features = [ "chrono", "url", "indexmap" ] }
+tauri-specta = { version = "2.0.0-rc.15", features = ["typescript"] }
+specta-typescript = "0.0.7"
 open = "5"
 arc-swap = "1"
 log = { version = "0.4", features = [ "std" ] }
@@ -75,9 +42,10 @@
 trash = "5"
 async_zip = { version = "0.0.17", features = ["deflate", "tokio"] }
 async-stream = "0.3"
-tauri-plugin-single-instance = { git = "https://github.com/tauri-apps/plugins-workspace", branch = "v1" }
+tauri-plugin-single-instance = "2.0.0-rc.0"
+tauri-plugin-updater = "2.0.0-rc.0"
+tauri-plugin-dialog = "2.0.0-rc.0"
 sys-locale = "0.3"
->>>>>>> 343d449d
 log-panics = { version = "2", features = ["with-backtrace"] }
 url = "2"
 dirs-next = "2"
@@ -90,10 +58,6 @@
 winreg = "0.52"
 
 [target.'cfg(target_os = "macos")'.dependencies]
-<<<<<<< HEAD
-=======
-objc = "0.2"
->>>>>>> 343d449d
 cocoa = "0.24"
 
 [target.'cfg(unix)'.dependencies]
