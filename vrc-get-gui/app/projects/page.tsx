"use client"

import {
	Button,
	ButtonGroup,
	Card,
	Dialog,
	DialogBody,
	DialogFooter,
	DialogHeader,
	IconButton,
	Input,
	Menu,
	MenuHandler,
	MenuItem,
	MenuList,
	Spinner,
	Tooltip,
	Typography
} from "@material-tailwind/react";
import React, {forwardRef, Fragment, useEffect, useMemo, useState} from "react";
import {
	ArrowPathIcon,
	ChevronDownIcon,
	EllipsisHorizontalIcon,
	GlobeAltIcon,
	QuestionMarkCircleIcon,
	UserCircleIcon
} from "@heroicons/react/24/solid";
import {HNavBar, VStack} from "@/components/layout";
import {
	environmentAddProjectWithPicker,
	environmentCheckProjectName,
	environmentCopyProjectForMigration,
	environmentCreateProject,
	environmentPickProjectDefaultPath,
	environmentProjectCreationInformation,
	environmentProjects,
	environmentRemoveProject,
	projectMigrateProjectToVpm,
	TauriProject,
	TauriProjectDirCheckResult,
	TauriProjectTemplate,
	TauriProjectType,
	utilOpen
} from "@/lib/bindings";
import {useQuery} from "@tanstack/react-query";
import {useRouter} from "next/navigation";
import {SearchBox} from "@/components/SearchBox";
import {unsupported} from "@/lib/unsupported";
import {openUnity} from "@/lib/open-unity";
import {nop} from "@/lib/nop";
import {useDebounce} from "@uidotdev/usehooks";
import {VGOption, VGSelect} from "@/components/select";
import {Trans, useTranslation} from "react-i18next";
import {toastError, toastSuccess, toastThrownError} from "@/lib/toast";
import {useRemoveProjectModal} from "@/lib/remove-project";

export default function Page() {
	const {t} = useTranslation();
	const result = useQuery({
		queryKey: ["projects"],
		queryFn: environmentProjects,
	});

	const [search, setSearch] = useState("");
	const [loadingOther, setLoadingOther] = useState(false);
	const [createProjectState, setCreateProjectState] = useState<'normal' | 'creating'>('normal');

<<<<<<< HEAD
=======
	const removeProject = async (project: TauriProject, directory: boolean) => {
		setLoadingOther(true);
		try {
			await environmentRemoveProject(project.list_version, project.index, directory);
			toastSuccess(t("project removed successfully"));
		} finally {
			setLoadingOther(false);
		}
		await result.refetch();
	};

>>>>>>> f0678728
	const startCreateProject = () => setCreateProjectState('creating');

	const loading = result.isFetching || loadingOther;

	return (
		<VStack className={"m-4"}>
			<ProjectViewHeader className={"flex-shrink-0"}
												 refresh={() => result.refetch()}
												 startCreateProject={startCreateProject}
												 isLoading={loading}
												 search={search} setSearch={setSearch}/>
			<main className="flex-shrink overflow-hidden flex">
				<Card className="w-full overflow-x-auto overflow-y-scroll">
					{
						result.status == "pending" ? t("loading...") :
							result.status == "error" ? t("error loading projects: {{msg}}", {msg: result.error.message}) :
								<ProjectsTable
									projects={result.data}
									sorting={"lastModified"}
									search={search}
									loading={loading}
									refresh={() => result.refetch()}
									onRemoved={() => result.refetch()}
								/>
					}
				</Card>
				{createProjectState === "creating" &&
					<CreateProject close={() => setCreateProjectState("normal")} refetch={() => result.refetch()}/>}
			</main>
		</VStack>
	);
}

function ProjectsTable(
	{
		projects, sorting, search, onRemoved, loading, refresh,
	}: {
		projects: TauriProject[],
		sorting: "lastModified",
		search?: string,
		loading?: boolean,
		onRemoved?: () => void;
		refresh?: () => void,
	}
) {
	const {t} = useTranslation();

	const TABLE_HEAD = [
		"name",
		"type",
		"unity",
		"last modified",
		"", // actions
	];

	const projectsShown = useMemo(() => {
		let searched = projects.filter(project => project.name.toLowerCase().includes(search?.toLowerCase() ?? ""));
		if (sorting === "lastModified") {
			searched.sort((a, b) => b.last_modified - a.last_modified);
		}
		return searched;
	}, [projects, sorting, search]);

	return (
		<table className="relative table-auto text-left">
			<thead>
			<tr>
				{TABLE_HEAD.map((head, index) => (
					<th key={index}
							className={`sticky top-0 z-10 border-b border-blue-gray-100 bg-blue-gray-50 p-2.5`}>
						<Typography variant="small" className="font-normal leading-none">{t(head)}</Typography>
					</th>
				))}
			</tr>
			</thead>
			<tbody>
			{projectsShown.map((project) =>
				<ProjectRow key={project.path} project={project} loading={loading} refresh={refresh} onRemoved={onRemoved}/>)}
			</tbody>
		</table>
	);
}

const ProjectDisplayType: Record<TauriProjectType, "avatars" | "worlds" | "unknown"> = {
	"Unknown": "unknown",
	"LegacySdk2": "unknown",
	"LegacyWorlds": "worlds",
	"LegacyAvatars": "avatars",
	"UpmWorlds": "worlds",
	"UpmAvatars": "avatars",
	"UpmStarter": "unknown",
	"Worlds": "worlds",
	"Avatars": "avatars",
	"VpmStarter": "unknown",
}

const LegacyProjectTypes = ["LegacySdk2", "LegacyWorlds", "LegacyAvatars", "UpmWorlds", "UpmAvatars", "UpmStarter"];

const relativeTimeFormat = new Intl.RelativeTimeFormat("en", {style: 'short'});

function formatDateOffset(date: number) {
	const now = Date.now();
	const diff = now - date;

	const PER_SECOND = 1000;
	const PER_MINUTE = 60 * PER_SECOND;
	const PER_HOUR = 60 * PER_MINUTE;
	const PER_DAY = 24 * PER_HOUR;
	const PER_WEEK = 7 * PER_DAY;
	const PER_MONTH = 30 * PER_DAY;
	const PER_YEAR = 365 * PER_DAY;

	const diffAbs = Math.abs(diff);

	if (diffAbs < 1000) return "just now";
	if (diffAbs < PER_MINUTE) return relativeTimeFormat.format(Math.floor(diff / PER_SECOND), "second");
	if (diffAbs < PER_HOUR) return relativeTimeFormat.format(Math.floor(diff / PER_MINUTE), "minute");
	if (diffAbs < PER_DAY) return relativeTimeFormat.format(Math.floor(diff / PER_HOUR), "hour");
	if (diffAbs < PER_WEEK) return relativeTimeFormat.format(Math.floor(diff / PER_DAY), "day");
	if (diffAbs < PER_MONTH) return relativeTimeFormat.format(Math.floor(diff / PER_WEEK), "week");
	if (diffAbs < PER_YEAR) return relativeTimeFormat.format(Math.floor(diff / PER_MONTH), "month");

	return relativeTimeFormat.format(Math.floor(diff / PER_YEAR), "year");
}

type ProjectRowState = {
	type: 'normal',
} | {
	type: 'migrateVpm:confirm',
} | {
	type: 'migrateVpm:copyingProject',
} | {
	type: 'migrateVpm:updating',
}

function ProjectRow(
	{
		project,
		onRemoved,
		loading,
		refresh,
	}: {
		project: TauriProject;
		onRemoved?: () => void;
		loading?: boolean;
		refresh?: () => void;
	}
) {
	const {t} = useTranslation();
	const router = useRouter();

	const [dialogStatus, setDialogStatus] = useState<ProjectRowState>({type: 'normal'});
	const removeProjectModal = useRemoveProjectModal({onRemoved});

	const cellClass = "p-2.5";
	const noGrowCellClass = `${cellClass} w-1`;
	const typeIconClass = `w-5 h-5`;

	const projectTypeKind = ProjectDisplayType[project.project_type] ?? "unknown";
	const displayType = t(projectTypeKind)
	const isLegacy = LegacyProjectTypes.includes(project.project_type);
	const lastModified = new Date(project.last_modified);
	const lastModifiedHumanReadable = `${lastModified.getFullYear().toString().padStart(4, '0')}-${(lastModified.getMonth() + 1).toString().padStart(2, '0')}-${lastModified.getDate().toString().padStart(2, '0')} ${lastModified.getHours().toString().padStart(2, "0")}:${lastModified.getMinutes().toString().padStart(2, "0")}:${lastModified.getSeconds().toString().padStart(2, "0")}`;

	const openProjectFolder = () => utilOpen(project.path);

	const startMigrateVpm = () => setDialogStatus({type: 'migrateVpm:confirm'});
	const doMigrateVpm = async (inPlace: boolean) => {
		setDialogStatus({type: 'normal'});
		try {
			let migrateProjectPath;
			if (inPlace) {
				migrateProjectPath = project.path;
			} else {
				// copy
				setDialogStatus({type: "migrateVpm:copyingProject"});
				migrateProjectPath = await environmentCopyProjectForMigration(project.path);
			}
			setDialogStatus({type: "migrateVpm:updating"});
			await projectMigrateProjectToVpm(migrateProjectPath);
			setDialogStatus({type: "normal"});
			toastSuccess(t("project migrated successfully"));
			refresh?.();
		} catch (e) {
			console.error("Error migrating project", e);
			setDialogStatus({type: "normal"});
			toastThrownError(e);
		}

	}

	const removed = !project.is_exists;

	const MayTooltip = removed ? Tooltip : Fragment;

	const RowButton = forwardRef<HTMLButtonElement, React.ComponentProps<typeof Button>>(function RowButton(props, ref) {
		if (removed) {
			return <Tooltip content={t("project folder does not exist")}>
				<Button {...props} className={`disabled:pointer-events-auto ${props.className}`} disabled ref={ref}/>
			</Tooltip>
		} else {
			return (
				<Button {...props} className={`disabled:pointer-events-auto ${props.className}`}
								disabled={loading || props.disabled} ref={ref}/>
			);
		}
	});

	let manageButton;

	switch (project.project_type) {
		case "LegacySdk2":
			manageButton =
				<Tooltip content={"Legacy SDK2 project cannot be migrated automatically. Please migrate to SDK3 first."}>
					<RowButton color={"light-green"} disabled>
						{t("migrate")}
					</RowButton>
				</Tooltip>
			break;
		case "LegacyWorlds":
		case "LegacyAvatars":
			manageButton = <RowButton color={"light-green"} onClick={startMigrateVpm}>{t("migrate")}</RowButton>
			break;
		case "UpmWorlds":
		case "UpmAvatars":
		case "UpmStarter":
			manageButton = <Tooltip content={"UPM-VCC projects are not supported"}>
				<RowButton color={"blue"} disabled>
					{t("manage")}
				</RowButton>
			</Tooltip>
			break;
		case "Unknown":
		case "Worlds":
		case "Avatars":
		case "VpmStarter":
			manageButton = <RowButton
				onClick={() => router.push(`/projects/manage?${new URLSearchParams({projectPath: project.path})}`)}
				color={"blue"}>
				{t("manage")}
			</RowButton>
			break;
	}

	let dialogContent: React.ReactNode = null;
	switch (dialogStatus.type) {
		case "migrateVpm:confirm":
			dialogContent = (
				<Dialog open handler={nop} className={"whitespace-normal"}>
					<DialogHeader>{t("vpm migration")}</DialogHeader>
					<DialogBody>
						<Typography className={"text-red-700"}>
							{t("project migration is experimental in vrc-get.")}
						</Typography>
						<Typography className={"text-red-700"}>
							{t("please make backup of your project before migration.")}
						</Typography>
					</DialogBody>
					<DialogFooter>
						<Button onClick={() => setDialogStatus({type: "normal"})} className="mr-1">{t("cancel")}</Button>
						<Button onClick={() => doMigrateVpm(false)} color={"red"} className="mr-1">{t("migrate a copy")}</Button>
						<Button onClick={() => doMigrateVpm(true)} color={"red"}>{t("migrate in-place")}</Button>
					</DialogFooter>
				</Dialog>
			);
			break;
		case "migrateVpm:copyingProject":
			dialogContent = (
				<Dialog open handler={nop} className={"whitespace-normal"}>
					<DialogHeader>{t("vpm migration")}</DialogHeader>
					<DialogBody>
						<Typography>
							{t("copying project for migration...")}
						</Typography>
					</DialogBody>
				</Dialog>
			);
			break;
		case "migrateVpm:updating":
			dialogContent = (
				<Dialog open handler={nop} className={"whitespace-normal"}>
					<DialogHeader>{t("vpm migration")}</DialogHeader>
					<DialogBody>
						<Typography>
							{t("migrating project...")}
						</Typography>
					</DialogBody>
				</Dialog>
			);
			break;
	}

	return (
		<tr className={`even:bg-blue-gray-50/50 ${(removed || loading) ? 'opacity-50' : ''}`}>
			<td className={cellClass}>
				<MayTooltip content={t("project folder does not exist")}>
					<div className="flex flex-col">
						<Typography className="font-normal">
							{project.name}
						</Typography>
						<Typography className="font-normal opacity-50 text-sm">
							{project.path}
						</Typography>
					</div>
				</MayTooltip>
			</td>
			<td className={`${cellClass} w-[8em]`}>
				<div className="flex flex-row gap-2">
					<div className="flex items-center">
						{projectTypeKind === "avatars" ? <UserCircleIcon className={typeIconClass}/> :
							projectTypeKind === "worlds" ? <GlobeAltIcon className={typeIconClass}/> :
								<QuestionMarkCircleIcon className={typeIconClass}/>}
					</div>
					<div className="flex flex-col justify-center">
						<Typography className="font-normal">
							{displayType}
						</Typography>
						{isLegacy && <Typography className="font-normal opacity-50 text-sm text-red-700">{t("legacy")}</Typography>}
					</div>
				</div>
			</td>
			<td className={noGrowCellClass}>
				<Typography className="font-normal">
					{project.unity}
				</Typography>
			</td>
			<td className={noGrowCellClass}>
				<Tooltip content={lastModifiedHumanReadable}>
					<time dateTime={lastModified.toISOString()}>
						<Typography as={"time"} className="font-normal">
							{formatDateOffset(project.last_modified)}
						</Typography>
					</time>
				</Tooltip>
			</td>
			<td className={noGrowCellClass}>
				<div className="flex flex-row gap-2 max-w-min">
					<RowButton onClick={() => openUnity(project.path)}>{t("open unity")}</RowButton>
					{manageButton}
					<RowButton onClick={unsupported("Backup")} color={"green"}>{t("backup")}</RowButton>
					<Menu>
						<MenuHandler>
							<IconButton variant="text" color={"blue"}><EllipsisHorizontalIcon
								className={"size-5"}/></IconButton>
						</MenuHandler>
						<MenuList>
							<MenuItem onClick={openProjectFolder} disabled={removed || loading}>{t("open project folder")}</MenuItem>
							<MenuItem onClick={() => removeProjectModal.startRemove(project)} disabled={loading}
												className={'text-red-700 focus:text-red-700'}>
								{t("remove project")}
							</MenuItem>
						</MenuList>
					</Menu>
				</div>
				{dialogContent}
				{removeProjectModal.dialog}
			</td>
		</tr>
	)
}

function ProjectViewHeader({className, refresh, startCreateProject, isLoading, search, setSearch}: {
	className?: string,
	refresh?: () => void,
	startCreateProject?: () => void
	isLoading?: boolean,
	search: string,
	setSearch: (search: string) => void
}) {
	const {t} = useTranslation();

	const addProject = async () => {
		try {
			const result = await environmentAddProjectWithPicker();
			switch (result) {
				case "NoFolderSelected":
					// no-op
					break;
				case "InvalidSelection":
					toastError(t("invalid folder is selected"));
					break;
				case "Successful":
					toastSuccess(t("added project successfully"));
					refresh?.();
					break;
				case "AlreadyAdded":
					toastError(t("the project is already added"));
					break;
				default:
					let _: never = result;
			}
		} catch (e) {
			console.error("Error adding project", e);
			toastThrownError(e);
		}
	};

	return (
		<HNavBar className={className}>
			<Typography className="cursor-pointer py-1.5 font-bold flex-grow-0">
				{t("projects")}
			</Typography>

			<Tooltip content="Reflesh list of projects">
				<IconButton variant={"text"} onClick={() => refresh?.()} disabled={isLoading}>
					{isLoading ? <Spinner className="w-5 h-5"/> : <ArrowPathIcon className={"w-5 h-5"}/>}
				</IconButton>
			</Tooltip>

			<SearchBox className={"w-max flex-grow"} value={search} onChange={(e) => setSearch(e.target.value)}/>

			<Menu>
				<ButtonGroup>
					<Button className={"pl-4 pr-3"} onClick={startCreateProject}>{t("create new project")}</Button>
					<MenuHandler className={"pl-2 pr-2"}>
						<Button>
							<ChevronDownIcon className={"w-4 h-4"}/>
						</Button>
					</MenuHandler>
				</ButtonGroup>
				<MenuList>
					<MenuItem onClick={addProject}>{t("add existing project")}</MenuItem>
				</MenuList>
			</Menu>
		</HNavBar>
	);
}

type CreateProjectstate = 'loadingInitialInformation' | 'enteringInformation' | 'creating';

function CreateProject(
	{
		close,
		refetch,
	}: {
		close?: () => void,
		refetch?: () => void,
	}
) {
	const {t} = useTranslation();

	const [state, setState] = useState<CreateProjectstate>('loadingInitialInformation');
	const [projectNameCheckState, setProjectNameCheckState] = useState<'checking' | TauriProjectDirCheckResult>('Ok');

	const [templates, setTemplates] = useState<TauriProjectTemplate[]>([]);
	const [chosenTemplate, setChosenTemplate] = useState<TauriProjectTemplate>();
	const [projectName, setProjectName] = useState("New Project");
	const [projectLocation, setProjectLocation] = useState("");
	const projectNameDebounced = useDebounce(projectName, 500);

	useEffect(() => {
		(async () => {
			const information = await environmentProjectCreationInformation();
			setTemplates(information.templates);
			setChosenTemplate(information.templates[0]);
			setProjectLocation(information.default_path);
			setState('enteringInformation');
		})();
	}, []);

	useEffect(() => {
		let canceled = false;
		(async () => {
			try {
				setProjectNameCheckState('checking');
				const result = await environmentCheckProjectName(projectLocation, projectNameDebounced);
				if (canceled) return;
				setProjectNameCheckState(result);
			} catch (e) {
				console.error("Error checking project name", e);
				toastThrownError(e);
			}
		})()
		return () => {
			canceled = true;
		};
	}, [projectNameDebounced, projectLocation]);

	const selectProjectDefaultFolder = async () => {
		try {
			const result = await environmentPickProjectDefaultPath();
			switch (result.type) {
				case "NoFolderSelected":
					// no-op
					break;
				case "InvalidSelection":
					toastError(t("the selected directory is invalid"));
					break;
				case "Successful":
					setProjectLocation(result.new_path);
					break;
				default:
					const _exhaustiveCheck: never = result;
			}
		} catch (e) {
			console.error(e);
			toastThrownError(e)
		}
	};

	const createProject = async () => {
		try {
			setState('creating');
			await environmentCreateProject(projectLocation, projectName, chosenTemplate!);
			toastSuccess(t("project created successfully"));
			close?.();
			refetch?.();
		} catch (e) {
			console.error(e);
			toastThrownError(e);
			close?.();
		}
	};

	const checking = projectNameDebounced != projectName || projectNameCheckState === "checking";

	let projectNameState: 'Ok' | 'warn' | 'err';
	let projectNameCheck;

	switch (projectNameCheckState) {
		case "Ok":
			projectNameCheck = t("ready to create a project");
			projectNameState = "Ok";
			break;
		case "InvalidNameForFolderName":
			projectNameCheck = t("invalid project name");
			projectNameState = "err";
			break;
		case "MayCompatibilityProblem":
			projectNameCheck = t("using such a symbol may cause problems");
			projectNameState = "warn";
			break;
		case "WideChar":
			projectNameCheck = t("using multibyte characters may cause problems");
			projectNameState = "warn";
			break;
		case "AlreadyExists":
			projectNameCheck = t("the directory already exists");
			projectNameState = "err";
			break;
		case "checking":
			projectNameCheck = <><Spinner/> {t("checking the directory name...")}</>;
			projectNameState = "Ok";
			break;
		default:
			const _exhaustiveCheck: never = projectNameCheckState;
			projectNameState = "err";
	}

	let projectNameStateClass;
	switch (projectNameState) {
		case "Ok":
			projectNameStateClass = "text-green-700";
			break;
		case "warn":
			projectNameStateClass = "text-yellow-900";
			break;
		case "err":
			projectNameStateClass = "text-red";
	}

	if (checking) projectNameCheck = <Spinner/>

	let dialogBody;

	switch (state) {
		case "loadingInitialInformation":
			dialogBody = <Spinner/>;
			break;
		case "enteringInformation":
			dialogBody = <>
				<VStack>
					<div className={"flex gap-1"}>
						<div className={"flex items-center"}>
							<Typography as={"label"}>{t("template:")}</Typography>
						</div>
						<VGSelect menuClassName={"z-[19999]"} value={chosenTemplate?.name}
											onChange={value => setChosenTemplate(value)}>
							{templates.map(template =>
								<VGOption value={template} key={`${template.type}:${template.name}`}>{template.name}</VGOption>)}
						</VGSelect>
					</div>
					<Input label={"Project Name"} value={projectName} onChange={(e) => setProjectName(e.target.value)}/>
					<div className={"flex gap-1"}>
						<Input label={"Project Location"} value={projectLocation} disabled/>
						<Button className={"px-4"} onClick={selectProjectDefaultFolder}>{t("select directory")}</Button>
					</div>
					<Typography variant={"small"} className={"whitespace-normal"}>
						<Trans
							i18nKey={"the new project will be at <code>{{path}}</code>"}
							components={{code: <code/>}}
							values={{path: `${projectLocation}/${projectName}`}}
						/>
					</Typography>
					<Typography variant={"small"} className={`whitespace-normal ${projectNameStateClass}`}>
						{projectNameCheck}
					</Typography>
				</VStack>
			</>;
			break;
		case "creating":
			dialogBody = <>
				<Spinner/>
				<Typography>{t("creating the project...")}</Typography>
			</>;
			break;
	}

	return <Dialog handler={nop} open>
		<DialogHeader>{t("create new project")}</DialogHeader>
		<DialogBody>
			{dialogBody}
		</DialogBody>
		<DialogFooter>
			<div className={"flex gap-2"}>
				<Button onClick={close} disabled={state == "creating"}>{t("cancel")}</Button>
				<Button onClick={createProject} disabled={checking || projectNameState == "err"}>{t("create")}</Button>
			</div>
		</DialogFooter>
	</Dialog>;
}<|MERGE_RESOLUTION|>--- conflicted
+++ resolved
@@ -67,20 +67,6 @@
 	const [loadingOther, setLoadingOther] = useState(false);
 	const [createProjectState, setCreateProjectState] = useState<'normal' | 'creating'>('normal');
 
-<<<<<<< HEAD
-=======
-	const removeProject = async (project: TauriProject, directory: boolean) => {
-		setLoadingOther(true);
-		try {
-			await environmentRemoveProject(project.list_version, project.index, directory);
-			toastSuccess(t("project removed successfully"));
-		} finally {
-			setLoadingOther(false);
-		}
-		await result.refetch();
-	};
-
->>>>>>> f0678728
 	const startCreateProject = () => setCreateProjectState('creating');
 
 	const loading = result.isFetching || loadingOther;
