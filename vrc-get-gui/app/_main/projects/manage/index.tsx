"use client";

import { BackupProjectDialog } from "@/components/BackupProjectDialog";
import { RemoveProjectDialog } from "@/components/RemoveProjectDialog";
import { HNavBar, VStack } from "@/components/layout";
import { Button } from "@/components/ui/button";
import { Card } from "@/components/ui/card";
import {
	DialogDescription,
	DialogFooter,
	DialogTitle,
} from "@/components/ui/dialog";
import {
	DropdownMenu,
	DropdownMenuContent,
	DropdownMenuItem,
	DropdownMenuTrigger,
} from "@/components/ui/dropdown-menu";
import {
	Select,
	SelectContent,
	SelectGroup,
	SelectItem,
	SelectLabel,
	SelectTrigger,
} from "@/components/ui/select";
import { Separator } from "@/components/ui/separator";
import {
	Tooltip,
	TooltipContent,
	TooltipTrigger,
} from "@/components/ui/tooltip";
import {
	UnityArgumentsSettings,
	useUnityArgumentsSettings,
} from "@/components/unity-arguments-settings";
import type { TauriProjectDetails, TauriUnityVersions } from "@/lib/bindings";
import { commands } from "@/lib/bindings";
import { VRCSDK_PACKAGES, VRCSDK_UNITY_VERSIONS } from "@/lib/constants";
import { type DialogContext, openSingleDialog } from "@/lib/dialog";
import { tc } from "@/lib/i18n";
import { openUnity } from "@/lib/open-unity";
import { nameFromPath } from "@/lib/os";
import { toastSuccess, toastThrownError } from "@/lib/toast";
import { compareUnityVersionString, parseUnityVersion } from "@/lib/version";
import {
	type UseQueryResult,
	queryOptions,
	useIsMutating,
	useMutation,
	useQueries,
	useQuery,
	useQueryClient,
} from "@tanstack/react-query";
import { createFileRoute, useRouter } from "@tanstack/react-router";
import { ArrowLeft, ChevronDown } from "lucide-react";
import type React from "react";
import { Suspense, useMemo } from "react";
import { combinePackagesAndProjectDetails } from "./-collect-package-row-info";
import { PackageListCard } from "./-package-list-card";
import { PageContextProvider } from "./-page-context";
import { unityVersionChange } from "./-unity-migration";
import { applyChangesMutation } from "./-use-package-change";

interface SearchParams {
	projectPath: string;
}

export const Route = createFileRoute("/_main/projects/manage/")({
	component: Page,
	validateSearch: (a): SearchParams => ({
		projectPath: a.projectPath == null ? "" : `${a.projectPath}`,
	}),
});

function Page() {
	return (
		<Suspense>
			<PageBody />
		</Suspense>
	);
}

function PageBody() {
	const { projectPath } = Route.useSearch();
	const router = useRouter();

	// repositoriesInfo: list of repositories and their visibility
	// packagesResult: list of packages
	// detailsResult: project details including installed packages
	// unityVersionsResult: list of unity versions installed
	const [repositoriesInfo, packagesResult, detailsResult, unityVersionsResult] =
		useQueries({
			queries: [
				{
					queryKey: ["environmentRepositoriesInfo"],
					queryFn: commands.environmentRepositoriesInfo,
					refetchOnWindowFocus: false,
				},
				{
					queryKey: ["environmentPackagesInfo"],
					queryFn: commands.environmentPackagesInfo,
					refetchOnWindowFocus: false,
				},
				{
					queryKey: ["projectDetails", projectPath],
					queryFn: () => commands.projectDetails(projectPath),
					refetchOnWindowFocus: false,
				},
				{
					queryKey: ["environmentUnityVersions"],
					queryFn: () => commands.environmentUnityVersions(),
				},
			],
		});

	const packageRowsData = useMemo(() => {
		const packages = packagesResult.data?.packages ?? [];
		const hiddenPackages = packagesResult.data?.hidden_packages ?? [];
		const details = detailsResult.data ?? null;
		const hiddenRepositories =
			repositoriesInfo.data?.hidden_user_repositories ?? [];
		const hideUserPackages =
			repositoriesInfo.data?.hide_local_user_packages ?? false;
		const definedRepositories = repositoriesInfo.data?.user_repositories ?? [];
		const showPrereleasePackages =
			repositoriesInfo.data?.show_prerelease_packages ?? false;
		return combinePackagesAndProjectDetails(
			packages,
			details,
			hiddenRepositories,
			hiddenPackages,
			hideUserPackages,
			definedRepositories,
			showPrereleasePackages,
		);
	}, [repositoriesInfo.data, packagesResult.data, detailsResult.data]);

	const queryClient = useQueryClient();

	const refetchPackages = useMutation({
		mutationFn: async () => await commands.environmentRefetchPackages(),
		onError: (e) => {
			reportError(e);
			console.error(e);
		},
		onSettled: async () => {
			await Promise.all([
				queryClient.invalidateQueries({
					queryKey: ["environmentRepositoriesInfo"],
				}),
				queryClient.invalidateQueries({ queryKey: ["environmentPackages"] }),
				queryClient.invalidateQueries({
					queryKey: ["projectDetails", projectPath],
				}),
				queryClient.invalidateQueries({
					queryKey: ["environmentUnityVersions"],
				}),
			]);
		},
	});

	const fetchingMutation = useIsMutating({
		mutationKey: applyChangesMutation(projectPath).mutationKey,
	});

	const requestChangeUnityVersion = (
		version: string,
		mayUseChinaVariant?: boolean,
	) => {
		if (detailsResult.data == null)
			throw new Error("Project details not ready");
		if (detailsResult.data.unity_str == null)
			throw new Error("Current unity version unknonw");
		const isVRCProject = detailsResult.data.installed_packages.some(([id, _]) =>
			VRCSDK_PACKAGES.includes(id),
		);
		void unityVersionChange({
			projectPath,
			version,
			isVRCProject,
			currentUnityVersion: detailsResult.data.unity_str,
			mayUseChinaVariant,
			navigate: router.navigate,
		});
	};

	const isLoading =
		packagesResult.isFetching ||
		detailsResult.isFetching ||
		repositoriesInfo.isFetching ||
		unityVersionsResult.isLoading ||
		fetchingMutation !== 0 ||
		refetchPackages.isPending;

	console.log(`rerender: isloading: ${isLoading}`);

	const pageContext = useMemo(() => ({ isLoading }), [isLoading]);

	return (
		<PageContextProvider value={pageContext}>
			<VStack>
				<ProjectViewHeader
					className={"shrink-0"}
					isLoading={isLoading}
					detailsResult={detailsResult}
					unityVersionsResult={unityVersionsResult}
					requestChangeUnityVersion={requestChangeUnityVersion}
				/>
				{detailsResult?.data?.should_resolve && (
					<SuggestResolveProjectCard disabled={isLoading} />
				)}
				<MigrationCards
					isLoading={isLoading}
					detailsResult={detailsResult.data}
					unityVersionsResult={unityVersionsResult.data}
					requestChangeUnityVersion={requestChangeUnityVersion}
				/>
				<main className="shrink overflow-hidden flex w-full h-full">
					<PackageListCard
						packageRowsData={packageRowsData}
						repositoriesInfo={repositoriesInfo.data}
						onRefresh={() => refetchPackages.mutate()}
					/>
				</main>
			</VStack>
		</PageContextProvider>
	);
}

function UnityVersionSelector({
	disabled,
	detailsResult,
	requestChangeUnityVersion,
	unityVersions,
}: {
	disabled?: boolean;
	detailsResult: UseQueryResult<TauriProjectDetails>;
	requestChangeUnityVersion: (version: string) => void;
	unityVersions?: TauriUnityVersions;
}) {
	const unityVersionNames = useMemo(() => {
		if (unityVersions == null) return null;
		const versionNames = [
			...new Set<string>(unityVersions.unity_paths.map(([, path]) => path)),
		];
		versionNames.sort((a, b) => compareUnityVersionString(b, a));
		return versionNames;
	}, [unityVersions]);

	const isVRCProject =
		detailsResult.data?.installed_packages.some(([id, _]) =>
			VRCSDK_PACKAGES.includes(id),
		) ?? false;

	let unityVersionList: React.ReactNode;

	if (unityVersionNames == null) {
		unityVersionList = <SelectLabel>Loading...</SelectLabel>;
	} else if (isVRCProject) {
		const vrcSupportedVersions = unityVersionNames.filter((v) =>
			VRCSDK_UNITY_VERSIONS.includes(v),
		);
		const vrcUnsupportedVersions = unityVersionNames.filter(
			(v) => !VRCSDK_UNITY_VERSIONS.includes(v),
		);

		if (
			vrcUnsupportedVersions.length === 0 ||
			vrcUnsupportedVersions.length === 0
		) {
			unityVersionList = unityVersionNames.map((v) => (
				<SelectItem key={v} value={v}>
					{v}
				</SelectItem>
			));
		} else {
			// if there are both supported and unsupported versions, show them separately
			unityVersionList = (
				<>
					{vrcSupportedVersions.map((v) => (
						<SelectItem key={v} value={v}>
							{v}
						</SelectItem>
					))}
					<SelectLabel>
						<Separator className={"-ml-6 mr-0 w-auto"} />
					</SelectLabel>
					{vrcUnsupportedVersions.map((v) => (
						<SelectItem key={v} value={v}>
							{v}
						</SelectItem>
					))}
				</>
			);
		}
	} else {
		unityVersionList = unityVersionNames.map((v) => (
			<SelectItem key={v} value={v}>
				{v}
			</SelectItem>
		));
	}

	return (
		<Select
			disabled={disabled}
			value={detailsResult.data?.unity_str ?? undefined}
			onValueChange={requestChangeUnityVersion}
		>
			<SelectTrigger>
				{detailsResult.status === "success" ? (
					(detailsResult.data.unity_str ?? "unknown")
				) : (
					<span className={"text-primary"}>Loading...</span>
				)}
			</SelectTrigger>
			<SelectContent>
				<SelectGroup>{unityVersionList}</SelectGroup>
			</SelectContent>
		</Select>
	);
}

function SuggestResolveProjectCard({
	disabled,
}: {
	disabled?: boolean;
}) {
	const { projectPath } = Route.useSearch();
	const packageChange = useMutation(applyChangesMutation(projectPath));

	return (
		<Card className={"shrink-0 p-2 flex flex-row items-center"}>
			<p className="cursor-pointer py-1.5 font-bold grow-0 shrink overflow-hidden whitespace-normal text-sm">
				{tc("projects:manage:suggest resolve")}
			</p>
			<div className={"grow shrink-0 w-2"} />
			<Button
				variant={"ghost-destructive"}
				onClick={() => packageChange.mutate({ type: "resolve" })}
				disabled={disabled}
			>
				{tc("projects:manage:button:resolve")}
			</Button>
		</Card>
	);
}

function MigrationCards({
	isLoading,
	detailsResult,
	unityVersionsResult,
	requestChangeUnityVersion,
}: {
	isLoading: boolean;
	detailsResult?: TauriProjectDetails;
	unityVersionsResult?: TauriUnityVersions;
	requestChangeUnityVersion: (
		version: string,
		keepChinaVariant?: boolean,
	) => void;
}) {
	if (detailsResult == null) return null;
	if (unityVersionsResult == null) return null;
	if (detailsResult.unity == null) return false;
	if (detailsResult.unity_str == null) return false;
	const currentUnity = detailsResult.unity_str;

	const isVRChatProject = detailsResult.installed_packages.some(([id, _]) =>
		VRCSDK_PACKAGES.includes(id),
	);

	// we only migrate VRChat project (for now)
	if (!isVRChatProject) return null;

	// for 2019 projects, VRChat recommends migrating to 2022
	const isMigrationTo2022Recommended = detailsResult.unity[0] === 2019;
	const is2022PatchMigrationRecommended =
		detailsResult.unity[0] === 2022 &&
		compareUnityVersionString(
			detailsResult.unity_str,
			unityVersionsResult.recommended_version,
		) !== 0;

	const isChinaToInternationalMigrationRecommended =
		parseUnityVersion(detailsResult.unity_str)?.chinaIncrement != null;

	return (
		<>
			{isMigrationTo2022Recommended && (
				<SuggestMigrateTo2022Card
					disabled={isLoading}
					onMigrateRequested={() =>
						requestChangeUnityVersion(
							unityVersionsResult.recommended_version,
							true,
						)
					}
				/>
			)}
			{is2022PatchMigrationRecommended && (
				<Suggest2022PatchMigrationCard
					disabled={isLoading}
					onMigrateRequested={() =>
						requestChangeUnityVersion(
							unityVersionsResult.recommended_version,
							true,
						)
					}
				/>
			)}
			{isChinaToInternationalMigrationRecommended && (
				<SuggestChinaToInternationalMigrationCard
					disabled={isLoading}
					onMigrateRequested={() => {
						const internationalVersion = currentUnity.slice(
							0,
							currentUnity.indexOf("c"),
						);
						requestChangeUnityVersion(internationalVersion);
					}}
				/>
			)}
		</>
	);
}

function SuggestMigrateTo2022Card({
	disabled,
	onMigrateRequested,
}: {
	disabled?: boolean;
	onMigrateRequested: () => void;
}) {
	return (
		<Card className={"shrink-0 p-2 flex flex-row items-center"}>
			<p className="cursor-pointer py-1.5 font-bold grow-0 shrink overflow-hidden whitespace-normal text-sm pl-2">
				{tc("projects:manage:suggest unity migration")}
			</p>
			<div className={"grow shrink-0 w-2"} />
			<Button
				variant={"ghost-destructive"}
				onClick={onMigrateRequested}
				disabled={disabled}
			>
				{tc("projects:manage:button:unity migrate")}
			</Button>
		</Card>
	);
}

function Suggest2022PatchMigrationCard({
	disabled,
	onMigrateRequested,
}: {
	disabled?: boolean;
	onMigrateRequested: () => void;
}) {
	return (
		<Card className={"shrink-0 p-2 flex flex-row items-center"}>
			<p className="cursor-pointer py-1.5 font-bold grow-0 shrink overflow-hidden whitespace-normal text-sm pl-2">
				{tc("projects:manage:suggest unity patch migration")}
			</p>
			<div className={"grow shrink-0 w-2"} />
			<Button
				variant={"ghost-destructive"}
				onClick={onMigrateRequested}
				disabled={disabled}
			>
				{tc("projects:manage:button:unity migrate")}
			</Button>
		</Card>
	);
}

function SuggestChinaToInternationalMigrationCard({
	disabled,
	onMigrateRequested,
}: {
	disabled?: boolean;
	onMigrateRequested: () => void;
}) {
	return (
		<Card className={"shrink-0 p-2 flex flex-row items-center"}>
			<p className="cursor-pointer py-1.5 font-bold grow-0 shrink overflow-hidden whitespace-normal text-sm pl-2">
				{tc("projects:manage:suggest unity china to international migration")}
			</p>
			<div className={"grow shrink-0 w-2"} />
			<Button
				variant={"ghost-destructive"}
				onClick={onMigrateRequested}
				disabled={disabled}
			>
				{tc("projects:manage:button:unity migrate")}
			</Button>
		</Card>
	);
}

function ProjectViewHeader({
	className,
	isLoading,
	detailsResult,
	unityVersionsResult,
	requestChangeUnityVersion,
}: {
	className?: string;
	isLoading: boolean | undefined;
	detailsResult: UseQueryResult<TauriProjectDetails, Error>;
	unityVersionsResult: UseQueryResult<TauriUnityVersions, Error>;
	requestChangeUnityVersion: (
		version: string,
		mayUseChinaVariant?: boolean,
	) => void;
}) {
	const { projectPath } = Route.useSearch();
	const projectName = nameFromPath(projectPath);

	return (
		<HNavBar
			className={`${className}`}
			commonClassName={"min-h-12"}
			leading={
				<>
					<Tooltip>
						<TooltipTrigger asChild>
							<Button
								variant={"ghost"}
								size={"sm"}
								onClick={() => history.back()}
							>
								<ArrowLeft className={"w-5 h-5"} />
							</Button>
						</TooltipTrigger>
						<TooltipContent>
							{tc("projects:manage:tooltip:back to projects")}
						</TooltipContent>
					</Tooltip>

					<div className={"pl-2 space-y-0 my-1 shrink min-w-0"}>
						<p className="cursor-pointer font-bold grow-0 whitespace-pre mb-0 leading-tight">
							{projectName}
						</p>
						<p className="cursor-pointer text-sm leading-tight mt-0">
							{tc(
								"projects:manage:project location",
								{ path: projectPath },
								{
									components: {
										path: (
											<span
												className={
													"p-0.5 font-path whitespace-pre bg-secondary text-secondary-foreground"
												}
											/>
										),
									},
								},
							)}
						</p>
					</div>
				</>
			}
			trailing={
				<>
					<div className="flex items-center">
						<p className="cursor-pointer py-1.5 font-bold">
							{tc("projects:manage:unity version")}
						</p>
						<div className={"flex"}>
							<UnityVersionSelector
								disabled={isLoading}
								detailsResult={detailsResult}
								unityVersions={unityVersionsResult.data}
								requestChangeUnityVersion={requestChangeUnityVersion}
							/>
						</div>
					</div>
					<div className={"grow-0 shrink-0 w-max"}>
						<ProjectButton
							projectPath={projectPath}
							unityVersion={detailsResult.data?.unity_str ?? null}
							unityRevision={detailsResult.data?.unity_revision ?? null}
						/>
					</div>
				</>
			}
		/>
	);
}

function projectGetCustomUnityArgs(projectPath: string) {
	return queryOptions({
		queryKey: ["projectGetCustomUnityArgs", projectPath],
		queryFn: async () => await commands.projectGetCustomUnityArgs(projectPath),
	});
}

function LaunchSettings({
	defaultUnityArgs,
	initialValue,
	dialog,
}: {
	defaultUnityArgs: string[];
	initialValue: string[] | null;
	dialog: DialogContext<string[] | null | false>;
}) {
	const context = useUnityArgumentsSettings(initialValue, defaultUnityArgs);

	const saveAndClose = async () => {
		dialog.close(context.currentValue);
	};

	return (
		<>
			<DialogTitle>{tc("projects:dialog:launch options")}</DialogTitle>
			{/* TODO: use ScrollArea (I failed to use it inside dialog) */}
			<DialogDescription className={"max-h-[50dvh] overflow-y-auto"}>
				<h3 className={"text-lg"}>
					{tc("projects:dialog:command-line arguments")}
				</h3>
				<UnityArgumentsSettings context={context} />
			</DialogDescription>
			<DialogFooter>
				<Button onClick={() => dialog.close(false)} variant={"destructive"}>
					{tc("general:button:cancel")}
				</Button>
				<Button onClick={saveAndClose} disabled={context.hasError}>
					{tc("general:button:save")}
				</Button>
			</DialogFooter>
		</>
	);
}

function projectGetUnityPath(projectPath: string) {
	return queryOptions({
		queryFn: () => commands.projectGetUnityPath(projectPath),
		queryKey: ["projectGetUnityPath", projectPath],
		refetchOnWindowFocus: false,
	});
}

function DropdownMenuContentBody({
	projectPath,
	removeProject,
	onChangeLaunchOptions,
}: {
	projectPath: string;
	removeProject?: () => void;
	onChangeLaunchOptions?: () => void;
}) {
	const openProjectFolder = () =>
		commands.utilOpen(projectPath, "ErrorIfNotExists");

	const queryClient = useQueryClient();
	const setUnityPath = useMutation({
		mutationFn: async (unityPath: string | null) =>
			await commands.projectSetUnityPath(projectPath, unityPath),
		onMutate: async (unityPath) => {
			const getUnityPath = projectGetUnityPath(projectPath);
			await queryClient.invalidateQueries(getUnityPath);
			const data = queryClient.getQueryData(getUnityPath.queryKey);
			queryClient.setQueryData(getUnityPath.queryKey, unityPath);
			return data;
		},
		onError: (e, _, data) => {
			console.error(e);
			toastThrownError(e);
			queryClient.setQueryData(projectGetUnityPath(projectPath).queryKey, data);
		},
		onSuccess: () => {
			toastSuccess(tc("projects:toast:forgot unity path"));
		},
	});
	const unityPathQuery = useQuery(projectGetUnityPath(projectPath));

	const onBackup = async () => {
		try {
			await openSingleDialog(BackupProjectDialog, {
				projectPath,
			});
		} catch (e) {
			console.error(e);
			toastThrownError(e);
		}
	};

	const unityPath = unityPathQuery.data;

	return (
		<>
			<DropdownMenuItem onClick={onChangeLaunchOptions}>
				{tc("projects:menuitem:change launch options")}
			</DropdownMenuItem>
			{unityPath && (
				<DropdownMenuItem onClick={() => setUnityPath.mutate(null)}>
					{tc("projects:menuitem:forget unity path")}
				</DropdownMenuItem>
			)}
			<DropdownMenuItem onClick={openProjectFolder}>
				{tc("projects:menuitem:open directory")}
			</DropdownMenuItem>
			<DropdownMenuItem onClick={onBackup}>
				{tc("projects:menuitem:backup")}
			</DropdownMenuItem>
			<DropdownMenuItem
				onClick={removeProject}
				className={"text-destructive focus:text-destructive"}
			>
				{tc("projects:remove project")}
			</DropdownMenuItem>
		</>
	);
}

function ProjectButton({
	projectPath,
	unityVersion,
	unityRevision,
}: {
	projectPath: string;
	unityVersion: string | null;
	unityRevision: string | null;
}) {
<<<<<<< HEAD
	const openUnity = useOpenUnity();
	const [openLaunchOptions, setOpenLaunchOptions] = useState<
		| false
		| {
			initialArgs: null | string[];
			defaultArgs: string[];
		}
	>(false);

=======
>>>>>>> 2187a166
	const onChangeLaunchOptions = async () => {
		const initialArgs = await commands.projectGetCustomUnityArgs(projectPath);
		const defaultArgs = await commands.environmentGetDefaultUnityArguments();
		const settings = await openSingleDialog(LaunchSettings, {
			initialValue: initialArgs,
			defaultUnityArgs: defaultArgs,
		});
		if (settings === false) return;
		await commands.projectSetCustomUnityArgs(projectPath, settings);
	};

	return (
		<>
			<DropdownMenu>
				<div className={"flex divide-x"}>
					<Button
						onClick={() => openUnity(projectPath, unityVersion, unityRevision)}
						className={"rounded-r-none pl-4 pr-3"}
					>
						{tc("projects:button:open unity")}
					</Button>
					<DropdownMenuTrigger asChild className={"rounded-l-none pl-2 pr-2"}>
						<Button>
							<ChevronDown className={"w-4 h-4"} />
						</Button>
					</DropdownMenuTrigger>
				</div>
				<DropdownMenuContent>
					<DropdownMenuContentBody
						projectPath={projectPath}
						removeProject={() => {
							void openSingleDialog(RemoveProjectDialog, {
								project: {
									path: projectPath,
									is_exists: true,
								},
							});
						}}
						onChangeLaunchOptions={onChangeLaunchOptions}
					/>
				</DropdownMenuContent>
			</DropdownMenu>
		</>
	);
}<|MERGE_RESOLUTION|>--- conflicted
+++ resolved
@@ -724,18 +724,6 @@
 	unityVersion: string | null;
 	unityRevision: string | null;
 }) {
-<<<<<<< HEAD
-	const openUnity = useOpenUnity();
-	const [openLaunchOptions, setOpenLaunchOptions] = useState<
-		| false
-		| {
-			initialArgs: null | string[];
-			defaultArgs: string[];
-		}
-	>(false);
-
-=======
->>>>>>> 2187a166
 	const onChangeLaunchOptions = async () => {
 		const initialArgs = await commands.projectGetCustomUnityArgs(projectPath);
 		const defaultArgs = await commands.environmentGetDefaultUnityArguments();
