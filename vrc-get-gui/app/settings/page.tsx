"use client"

import {Button} from "@/components/ui/button";
import {Card, CardHeader} from "@/components/ui/card";
import {Checkbox} from "@/components/ui/checkbox";
import {ScrollArea} from "@/components/ui/scroll-area";
import {Input} from "@/components/ui/input";
import {
	Select,
	SelectContent,
	SelectGroup,
	SelectItem,
	SelectTrigger,
	SelectValue,
} from "@/components/ui/select"
import Link from "next/link";
import {useQuery} from "@tanstack/react-query";
import {
	deepLinkInstallVcc,
	environmentGetSettings,
	environmentPickProjectBackupPath,
	environmentPickProjectDefaultPath,
	environmentPickUnity,
	environmentPickUnityHub,
	environmentSetBackupFormat,
	environmentSetLanguage,
	environmentSetTheme,
	environmentSetShowPrereleasePackages,
	environmentLanguage,
	environmentTheme,
	TauriEnvironmentSettings,
	utilGetVersion, utilOpen,
} from "@/lib/bindings";
import {HNavBar, VStack} from "@/components/layout";
import React from "react";
import {toastError, toastSuccess, toastThrownError} from "@/lib/toast";
import i18next, {languages, tc, tt} from "@/lib/i18n";
import {useFilePickerFunction} from "@/lib/use-file-picker-dialog";
import {emit} from "@tauri-apps/api/event";
import {shellOpen} from "@/lib/shellOpen";
import {loadOSApi} from "@/lib/os";
import type {OsType} from "@tauri-apps/api/os";

export default function Page() {
	const result = useQuery({
		queryKey: ["environmentGetSettings"],
		queryFn: environmentGetSettings
	})

	let body;
	switch (result.status) {
		case "error":
			body = <Card className={"p-4"}>{tc("settings:error:load error")}</Card>;
			break;
		case "pending":
			body = <Card className={"p-4"}>{tc("general:loading...")}</Card>;
			break;
		case "success":
			body = <Settings settings={result.data} refetch={result.refetch}/>;
			break;
		default:
			const _exhaustiveCheck: never = result;
	}

	return (
		<VStack className={"p-4"}>
			<HNavBar className={"flex-shrink-0"}>
				<p className="cursor-pointer py-1.5 font-bold flex-grow-0">
					{tc("settings")}
				</p>
			</HNavBar>
			{body}
		</VStack>
	);
}

function Settings(
	{
		settings,
		refetch,
	}: {
		settings: TauriEnvironmentSettings,
		refetch: () => void
	}
) {
	const [pickUnity, unityDialog] = useFilePickerFunction(environmentPickUnity);
	const [pickUnityHub, unityHubDialog] = useFilePickerFunction(environmentPickUnityHub);
	const [pickProjectDefaultPath, projectDefaultDialog] = useFilePickerFunction(environmentPickProjectDefaultPath);
	const [pickProjectBackupPath, projectBackupDialog] = useFilePickerFunction(environmentPickProjectBackupPath);

	const [osType, setOsType] = React.useState<OsType>("Windows_NT");

	React.useEffect(() => {
		(async () => {
			const os = await loadOSApi();
			setOsType(await os.type());
		})();
	}, [])

	const selectUnityHub = async () => {
		try {
			const result = await pickUnityHub();
			switch (result) {
				case "NoFolderSelected":
					// no-op
					break;
				case "InvalidSelection":
					toastError(tt("settings:toast:not unity hub"));
					break;
				case "Successful":
					toastSuccess(tt("settings:toast:unity hub path updated"));
					refetch()
					break;
				default:
					const _exhaustiveCheck: never = result;
			}
		} catch (e) {
			console.error(e);
			toastThrownError(e)
		}
	}

	const addUnity = async () => {
		try {
			const result = await pickUnity();
			switch (result) {
				case "NoFolderSelected":
					// no-op
					break;
				case "InvalidSelection":
					toastError(tt("settings:toast:not unity"));
					break;
				case "AlreadyAdded":
					toastError(tt("settings:toast:unity already added"));
					break;
				case "Successful":
					toastSuccess(tt("settings:toast:unity added"));
					refetch()
					break;
				default:
					const _exhaustiveCheck: never = result;
			}
		} catch (e) {
			console.error(e);
			toastThrownError(e)
		}
	}

	const selectProjectDefaultFolder = async () => {
		try {
			const result = await pickProjectDefaultPath();
			switch (result.type) {
				case "NoFolderSelected":
					// no-op
					break;
				case "InvalidSelection":
					toastError(tt("general:toast:invalid directory"));
					break;
				case "Successful":
					toastSuccess(tt("settings:toast:default project path updated"));
					refetch()
					break;
				default:
					const _exhaustiveCheck: never = result;
			}
		} catch (e) {
			console.error(e);
			toastThrownError(e)
		}
	};

	const openProjectDefaultFolder = async () => {
		try {
			await utilOpen(settings.default_project_path)
		} catch (e) {
			console.error(e);
			toastThrownError(e)
		}
	};

	const selectProjectBackupFolder = async () => {
		try {
			const result = await pickProjectBackupPath();
			switch (result) {
				case "NoFolderSelected":
					// no-op
					break;
				case "InvalidSelection":
					toastError(tt("general:toast:invalid directory"));
					break;
				case "Successful":
					toastSuccess(tt("settings:toast:backup path updated"));
					refetch()
					break;
				default:
					const _exhaustiveCheck: never = result;
			}
		} catch (e) {
			console.error(e);
			toastThrownError(e)
		}
	};

	const openProjectBackupFolder = async () => {
		try {
			await utilOpen(settings.default_project_path)
		} catch (e) {
			console.error(e);
			toastThrownError(e)
		}
	};

	const setBackupFormat = async (format: string) => {
		try {
			await environmentSetBackupFormat(format)
			refetch()
		} catch (e) {
			console.error(e);
			toastThrownError(e)
		}
	}

	const toggleShowPrereleasePackages = async (e: "indeterminate" | boolean) => {
		try {
			await environmentSetShowPrereleasePackages(e===true)
			refetch()
		} catch (e) {
			console.error(e);
			toastThrownError(e)
		}
	}

	const {data: lang, refetch: refetchLang} = useQuery({
		queryKey: ["environmentLanguage"],
		queryFn: environmentLanguage
	})

	const changeLanguage = async (value: string) => {
		await Promise.all([
			i18next.changeLanguage(value),
			environmentSetLanguage(value),
			refetchLang(),
		])
	};

	const [theme, setTheme] = React.useState<string | null>(null);

	React.useEffect(() => {
		(async () => {
			const theme = await environmentTheme();
			setTheme(theme);
		})();
	}, [])

	const changeTheme = async (theme: string) => {
		await environmentSetTheme(theme);
		setTheme(theme);
		if (theme === "system") {
			const {appWindow} = await import("@tauri-apps/api/window");
			theme = await appWindow.theme() ?? "light";
		}
		document.documentElement.setAttribute("class", theme);
	};

	const reportIssue = async () => {
		const url = new URL("https://github.com/vrc-get/vrc-get/issues/new")
		url.searchParams.append("labels", "bug,vrc-get-gui")
		url.searchParams.append("template", "01_gui_bug-report.yml")
		const osApi = await loadOSApi();
		url.searchParams.append("os", `${await osApi.type()} - ${await osApi.platform()} - ${await osApi.version()} - ${await osApi.arch()}`)
		const appVersion = await utilGetVersion();
		url.searchParams.append("version", appVersion)
		url.searchParams.append("version", appVersion)

		shellOpen(url.toString())
	}

	const installVccProtocol = async () => {
		try {
			await deepLinkInstallVcc();
			toastSuccess(tc("settings:toast:vcc scheme installed"));
		} catch (e) {
			console.error(e);
			toastThrownError(e)
		}
	}


	return (
		<main className="flex flex-col gap-2 flex-shrink overflow-y-auto flex-grow">
			<ScrollArea>
				<Card className={"flex-shrink-0 p-4"}>
					<h2 className={"pb-2"}>{tc("settings:unity hub path")}</h2>
					<div className={"flex gap-1 items-center"}>
						{
							settings.unity_hub
								? <Input className="flex-auto" value={settings.unity_hub} disabled/>
								: <Input value={"Unity Hub Not Found"} disabled className={"flex-auto text-destructive"}/>
						}
						<Button className={"flex-none px-4"} onClick={selectUnityHub}>{tc("general:button:select")}</Button>
					</div>
				</Card>
<<<<<<< HEAD
			</Card>
			<Card className={"flex-shrink-0 p-4"}>
				<h2>{tc("settings:default project path")}</h2>
				<p className={"whitespace-normal"}>
					{tc("settings:default project path description")}
				</p>
				<div className={"flex gap-1 items-center"}>
					<Input className="flex-auto" value={settings.default_project_path} disabled/>
					<Button className={"flex-none px-4"}
									onClick={selectProjectDefaultFolder}>{tc("general:button:select")}</Button>
					<Button className={"flex-none px-4"} onClick={openProjectDefaultFolder}>
						{tc("settings:button:open location")}
					</Button>
				</div>
			</Card>
			<Card className={"flex-shrink-0 p-4"}>
				<h2>{tc("projects:backup")}</h2>
				<div className="mt-2">
					<h3>{tc("settings:backup:path")}</h3>
=======
				<Card className={"flex-shrink-0 p-4"}>
					<div className={"pb-2 flex align-middle"}>
						<div className={"flex-grow flex items-center"}>
							<h2>{tc("settings:unity installations")}</h2>
						</div>
						<Button onClick={addUnity} size={"sm"} className={"m-1"}>{tc("settings:button:add unity")}</Button>
					</div>
					<Card className="w-full overflow-x-auto overflow-y-scroll min-h-[20vh]">
						<CardHeader>
							<UnityTable unityPaths={settings.unity_paths}/>
						</CardHeader>
					</Card>
				</Card>
				<Card className={"flex-shrink-0 p-4"}>
					<h2>{tc("settings:default project path")}</h2>
>>>>>>> 5711e98d
					<p className={"whitespace-normal"}>
						{tc("settings:default project path description")}
					</p>
					<div className={"flex gap-1 items-center"}>
						<Input className="flex-auto" value={settings.default_project_path} disabled/>
						<Button className={"flex-none px-4"}
<<<<<<< HEAD
										onClick={selectProjectBackupFolder}>{tc("general:button:select")}</Button>
						<Button className={"flex-none px-4"} onClick={openProjectBackupFolder}>
							{tc("settings:button:open location")}
						</Button>
=======
										onClick={selectProjectDefaultFolder}>{tc("general:button:select")}</Button>
>>>>>>> 5711e98d
					</div>
				</Card>
				<Card className={"flex-shrink-0 p-4"}>
					<h2>{tc("projects:backup")}</h2>
					<div className="mt-2">
						<h3>{tc("settings:backup:path")}</h3>
						<p className={"whitespace-normal"}>
							{tc("settings:backup:path description")}
						</p>
						<div className={"flex gap-1 items-center"}>
							<Input className="flex-auto" value={settings.project_backup_path} disabled/>
							<Button className={"flex-none px-4"}
											onClick={selectProjectBackupFolder}>{tc("general:button:select")}</Button>
						</div>
					</div>
					<div className="mt-2">
						<label className={"flex items-center"}>
							<h3>{tc("settings:backup:format")}</h3>
							<Select defaultValue={settings.backup_format} onValueChange={setBackupFormat}>
								<SelectTrigger>
									<SelectValue />
								</SelectTrigger>
								<SelectContent>
									<SelectGroup>
										<SelectItem value={"default"}>{tc("settings:backup:format:default")}</SelectItem>
										<SelectItem value={"zip-store"}>{tc("settings:backup:format:zip-store")}</SelectItem>
										<SelectItem value={"zip-fast"}>{tc("settings:backup:format:zip-fast")}</SelectItem>
										<SelectItem value={"zip-best"}>{tc("settings:backup:format:zip-best")}</SelectItem>
									</SelectGroup>
								</SelectContent>
							</Select>
						</label>
					</div>
				</Card>
				<Card className={"flex-shrink-0 p-4"}>
					<p className={"whitespace-normal"}>
						{tc("settings:show prerelease description")}
					</p>
					<label className={"flex items-center"}>
						<div className={"p-3"}>
							<Checkbox checked={settings.show_prerelease_packages} onCheckedChange={(e) => toggleShowPrereleasePackages(e)}/>
						</div>
						{tc("settings:show prerelease")}
					</label>
				</Card>
				<Card className={"flex-shrink-0 p-4"}>
					<label className={"flex items-center"}>
						<h2>{tc("settings:language")}: </h2>
						{lang && (
							<Select defaultValue={lang} onValueChange={changeLanguage}>
								<SelectTrigger>
									<SelectValue/>
								</SelectTrigger>
								<SelectContent>
									<SelectGroup>
										{
											languages.map((lang) => (
												<SelectItem key={lang} value={lang}>{tc("settings:langName", {lng: lang})}</SelectItem>
											))
										}
									</SelectGroup>
								</SelectContent>
							</Select>
						)}
					</label>
				</Card>
				{unityDialog}
				{unityHubDialog}
				{projectDefaultDialog}
				{projectBackupDialog}
				<Card className={"flex-shrink-0 p-4"}>
					<label className={"flex items-center"}>
						<h2>{tc("settings:theme")}: </h2>
						{theme && (
							<Select defaultValue={theme} onValueChange={changeTheme}>
								<SelectTrigger>
									<SelectValue />
								</SelectTrigger>
								<SelectContent>
									<SelectGroup>
										<SelectItem value={"system"}>{tc("settings:theme:system")}</SelectItem>
										<SelectItem value={"light"}>{tc("settings:theme:light")}</SelectItem>
										<SelectItem value={"dark"}>{tc("settings:theme:dark")}</SelectItem>
									</SelectGroup>
								</SelectContent>
							</Select>
						)}
					</label>
				</Card>
				<Card className={"flex-shrink-0 p-4"}>
					<h2>{tc("settings:check update")}</h2>
					<div>
						<Button onClick={() => emit("tauri://update")}>{tc("settings:check update")}</Button>
					</div>
				</Card>
				{osType != "Darwin" && <Card className={"flex-shrink-0 p-4"}>
					<h2>{tc("settings:vcc scheme")}</h2>
					<p className={"whitespace-normal"}>
						{tc("settings:vcc scheme description")}
					</p>
					<div>
						<Button onClick={installVccProtocol}>{tc("settings:register vcc scheme")}</Button>
					</div>
				</Card>}
				<Card className={"flex-shrink-0 p-4"}>
					<h2>{tc("settings:report issue")}</h2>
					<div>
						<Button onClick={reportIssue}>{tc("settings:button:open issue")}</Button>
					</div>
				</Card>
				<Card className={"flex-shrink-0 p-4"}>
					<h2>{tc("settings:licenses")}</h2>
					<p className={"whitespace-normal"}>
						{tc("settings:licenses description", {}, {
							components: {l: <Link href={"/settings/licenses"} className={"underline"}/>}
						})}
					</p>
				</Card>
			</ScrollArea>
		</main>
	)
}

function UnityTable(
	{
		unityPaths,
	}: {
		unityPaths: [path: string, version: string, fromHub: boolean][]
	}
) {
	const UNITY_TABLE_HEAD = ["settings:unity:version", "settings:unity:path", "general:source"];
	return (
		<table className="relative table-auto text-left">
			<thead>
			<tr>
				{UNITY_TABLE_HEAD.map((head, index) => (
					<th key={index}
							className={`sticky top-0 z-10 border-b border-primary bg-secondary text-secondary-foreground p-2.5`}>
						<small className="font-normal leading-none">{tc(head)}</small>
					</th>
				))}
			</tr>
			</thead>
			<tbody>
			{
				unityPaths.map(([path, version, isFromHub]) => (
					<tr key={path} className="even:bg-secondary/30">
						<td className={"p-2.5"}>{version}</td>
						<td className={"p-2.5"}>{path}</td>
						<td className={"p-2.5"}>
							{isFromHub ? tc("settings:unity:source:unity hub") : tc("settings:unity:source:manual")}
						</td>
					</tr>
				))
			}
			</tbody>
		</table>
	)
}<|MERGE_RESOLUTION|>--- conflicted
+++ resolved
@@ -300,27 +300,6 @@
 						<Button className={"flex-none px-4"} onClick={selectUnityHub}>{tc("general:button:select")}</Button>
 					</div>
 				</Card>
-<<<<<<< HEAD
-			</Card>
-			<Card className={"flex-shrink-0 p-4"}>
-				<h2>{tc("settings:default project path")}</h2>
-				<p className={"whitespace-normal"}>
-					{tc("settings:default project path description")}
-				</p>
-				<div className={"flex gap-1 items-center"}>
-					<Input className="flex-auto" value={settings.default_project_path} disabled/>
-					<Button className={"flex-none px-4"}
-									onClick={selectProjectDefaultFolder}>{tc("general:button:select")}</Button>
-					<Button className={"flex-none px-4"} onClick={openProjectDefaultFolder}>
-						{tc("settings:button:open location")}
-					</Button>
-				</div>
-			</Card>
-			<Card className={"flex-shrink-0 p-4"}>
-				<h2>{tc("projects:backup")}</h2>
-				<div className="mt-2">
-					<h3>{tc("settings:backup:path")}</h3>
-=======
 				<Card className={"flex-shrink-0 p-4"}>
 					<div className={"pb-2 flex align-middle"}>
 						<div className={"flex-grow flex items-center"}>
@@ -336,21 +315,16 @@
 				</Card>
 				<Card className={"flex-shrink-0 p-4"}>
 					<h2>{tc("settings:default project path")}</h2>
->>>>>>> 5711e98d
 					<p className={"whitespace-normal"}>
 						{tc("settings:default project path description")}
 					</p>
 					<div className={"flex gap-1 items-center"}>
 						<Input className="flex-auto" value={settings.default_project_path} disabled/>
 						<Button className={"flex-none px-4"}
-<<<<<<< HEAD
-										onClick={selectProjectBackupFolder}>{tc("general:button:select")}</Button>
-						<Button className={"flex-none px-4"} onClick={openProjectBackupFolder}>
+										onClick={selectProjectDefaultFolder}>{tc("general:button:select")}</Button>
+						<Button className={"flex-none px-4"} onClick={openProjectDefaultFolder}>
 							{tc("settings:button:open location")}
 						</Button>
-=======
-										onClick={selectProjectDefaultFolder}>{tc("general:button:select")}</Button>
->>>>>>> 5711e98d
 					</div>
 				</Card>
 				<Card className={"flex-shrink-0 p-4"}>
@@ -364,6 +338,9 @@
 							<Input className="flex-auto" value={settings.project_backup_path} disabled/>
 							<Button className={"flex-none px-4"}
 											onClick={selectProjectBackupFolder}>{tc("general:button:select")}</Button>
+							<Button className={"flex-none px-4"} onClick={openProjectBackupFolder}>
+								{tc("settings:button:open location")}
+							</Button>
 						</div>
 					</div>
 					<div className="mt-2">
