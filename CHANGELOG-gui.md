--- conflicted
+++ resolved
@@ -12,12 +12,8 @@
 - Add repository with headers `#725`
 
 ### Changed
-<<<<<<< HEAD
-- GUI Style improvement `#722` `#721` `#720` `#730`
+- GUI Style improvement `#722` `#721` `#720` `#730` `#731`
 - Confirm when removing repository `#725`
-=======
-- GUI Style improvement `#722` `#721` `#720` `#730` `#731`
->>>>>>> 787466d3
 
 ### Deprecated
 
