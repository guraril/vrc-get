--- conflicted
+++ resolved
@@ -15,11 +15,7 @@
 - Installing unlocked package is now possible with warning `#1557`
 - Added many logs for installing package `#1557`
 - Migration feature is no longer marked as experimental `#1559`
-<<<<<<< HEAD
-- Several UX improvements `#1561` `#1565` `#1571`
-=======
-- Several UX improvements `#1561` `#1565` `#1569`
->>>>>>> 49469fd3
+- Several UX improvements `#1561` `#1565` `#1569` `#1571`
 
 ### Deprecated
 
