--- conflicted
+++ resolved
@@ -2,11 +2,7 @@
 name = "vrc-get-vpm"
 
 # discreate versioning since this library will not have stable versions
-<<<<<<< HEAD
 version = "0.0.14-beta.0"
-=======
-version = "0.0.13-beta.1"
->>>>>>> 09b261ac
 
 edition.workspace = true
 license.workspace = true
